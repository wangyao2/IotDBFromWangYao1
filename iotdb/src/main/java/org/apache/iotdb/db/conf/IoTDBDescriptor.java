--- conflicted
+++ resolved
@@ -200,7 +200,6 @@
       conf.setZoneID(ZoneId.of(tmpTimeZone.trim()));
       logger.info("Time zone has been set to {}", conf.getZoneID());
 
-<<<<<<< HEAD
       conf.setMergeMemoryBudget(Long.parseLong(properties.getProperty("merge_memory_budget",
           Long.toString(conf.getMergeMemoryBudget()))));
       conf.setMergeThreadNum(Integer.parseInt(properties.getProperty("merge_thread_num",
@@ -210,7 +209,6 @@
       conf.setMergeIntervalSec(Long.parseLong(properties.getProperty("merge_interval_sec",
           Long.toString(conf.getMergeIntervalSec()))));
 
-=======
       conf.setEnablePerformanceStat(Boolean
           .parseBoolean(properties.getProperty("enable_performance_stat",
               Boolean.toString(conf.isEnablePerformanceStat())).trim()));
@@ -221,7 +219,6 @@
       conf.setPerformance_stat_memory_in_kb(Integer
           .parseInt(properties.getProperty("performance_stat_memory_in_kb",
               Integer.toString(conf.getPerformance_stat_memory_in_kb())).trim()));
->>>>>>> 1e9449bf
     } catch (IOException e) {
       logger.warn("Cannot load config file because, use default configuration", e);
     } catch (Exception e) {
