--- conflicted
+++ resolved
@@ -106,13 +106,7 @@
 		case BYTE_ARRAY:
 			List<ByteBuffer> binaryList = new ArrayList<>();
 			for(int i = 0 ; i < dynamicOneColumnData.length; i ++){
-<<<<<<< HEAD
 			    		binaryList.add(ByteBuffer.wrap(dynamicOneColumnData.getBinary(i).values));
-=======
-					//byteList.add(BytesUtils.StringToBytes(dynamicOneColumnData.getStringValue(i)));
-					byteList.add(Byte.valueOf(dynamicOneColumnData.getStringValue(i)));
-							// Byte.valueOf(dynamicOneColumnData.getStringValue(i)));
->>>>>>> 5cb42c62
 			}
 			tsDynamicOneColumnData.setBinaryList(binaryList);
 			break;
