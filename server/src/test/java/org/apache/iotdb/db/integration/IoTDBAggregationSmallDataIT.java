/*
 * Licensed to the Apache Software Foundation (ASF) under one
 * or more contributor license agreements.  See the NOTICE file
 * distributed with this work for additional information
 * regarding copyright ownership.  The ASF licenses this file
 * to you under the Apache License, Version 2.0 (the
 * "License"); you may not use this file except in compliance
 * with the License.  You may obtain a copy of the License at
 *
 *     http://www.apache.org/licenses/LICENSE-2.0
 *
 * Unless required by applicable law or agreed to in writing,
 * software distributed under the License is distributed on an
 * "AS IS" BASIS, WITHOUT WARRANTIES OR CONDITIONS OF ANY
 * KIND, either express or implied.  See the License for the
 * specific language governing permissions and limitations
 * under the License.
 */

package org.apache.iotdb.db.integration;

import static org.apache.iotdb.db.constant.TestConstant.avg;
import static org.apache.iotdb.db.constant.TestConstant.count;
import static org.apache.iotdb.db.constant.TestConstant.first_value;
import static org.apache.iotdb.db.constant.TestConstant.last_value;
import static org.apache.iotdb.db.constant.TestConstant.max_time;
import static org.apache.iotdb.db.constant.TestConstant.max_value;
import static org.apache.iotdb.db.constant.TestConstant.min_time;
import static org.apache.iotdb.db.constant.TestConstant.min_value;
import static org.apache.iotdb.db.constant.TestConstant.sum;
import static org.junit.Assert.fail;

import java.sql.Connection;
import java.sql.DriverManager;
import java.sql.ResultSet;
import java.sql.SQLException;
import java.sql.Statement;
import org.apache.iotdb.db.utils.EnvironmentUtils;
import org.apache.iotdb.jdbc.Config;
import org.apache.iotdb.jdbc.IoTDBSQLException;
import org.junit.After;
import org.junit.Assert;
import org.junit.Before;
import org.junit.Test;

/**
 * Multiple aggregation with filter test.
 */
public class IoTDBAggregationSmallDataIT {

  private static final String TIMESTAMP_STR = "Time";
  private final String d0s0 = "root.vehicle.d0.s0";
  private final String d0s1 = "root.vehicle.d0.s1";
  private final String d0s2 = "root.vehicle.d0.s2";
  private final String d0s3 = "root.vehicle.d0.s3";
  private final String d0s4 = "root.vehicle.d0.s4";
  private final String d1s0 = "root.vehicle.d1.s0";
  private final String d1s1 = "root.vehicle.d1.s1";

  private static String[] sqls = new String[]{
      "SET STORAGE GROUP TO root.vehicle",
      "CREATE TIMESERIES root.vehicle.d1.s0 WITH DATATYPE=INT32, ENCODING=RLE",
      "CREATE TIMESERIES root.vehicle.d1.s1 WITH DATATYPE=INT64, ENCODING=RLE",

      "CREATE TIMESERIES root.vehicle.d0.s0 WITH DATATYPE=INT32, ENCODING=RLE",
      "CREATE TIMESERIES root.vehicle.d0.s1 WITH DATATYPE=INT64, ENCODING=RLE",
      "CREATE TIMESERIES root.vehicle.d0.s2 WITH DATATYPE=FLOAT, ENCODING=RLE",
      "CREATE TIMESERIES root.vehicle.d0.s3 WITH DATATYPE=TEXT, ENCODING=PLAIN",
      "CREATE TIMESERIES root.vehicle.d0.s4 WITH DATATYPE=BOOLEAN, ENCODING=PLAIN",

      "insert into root.vehicle.d0(timestamp,s0) values(1,101)",
      "insert into root.vehicle.d0(timestamp,s0) values(2,198)",
      "insert into root.vehicle.d0(timestamp,s0) values(100,99)",
      "insert into root.vehicle.d0(timestamp,s0) values(101,99)",
      "insert into root.vehicle.d0(timestamp,s0) values(102,80)",
      "insert into root.vehicle.d0(timestamp,s0) values(103,99)",
      "insert into root.vehicle.d0(timestamp,s0) values(104,90)",
      "insert into root.vehicle.d0(timestamp,s0) values(105,99)",
      "insert into root.vehicle.d0(timestamp,s0) values(106,99)",
      "insert into root.vehicle.d0(timestamp,s0) values(2,10000)",
      "insert into root.vehicle.d0(timestamp,s0) values(50,10000)",
      "insert into root.vehicle.d0(timestamp,s0) values(1000,22222)",
      "insert into root.vehicle.d0(timestamp,s0) values(106,199)",
      "DELETE FROM root.vehicle.d0.s0 WHERE time < 104",

      "insert into root.vehicle.d0(timestamp,s1) values(1,1101)",
      "insert into root.vehicle.d0(timestamp,s1) values(2,198)",
      "insert into root.vehicle.d0(timestamp,s1) values(100,199)",
      "insert into root.vehicle.d0(timestamp,s1) values(101,199)",
      "insert into root.vehicle.d0(timestamp,s1) values(102,180)",
      "insert into root.vehicle.d0(timestamp,s1) values(103,199)",
      "insert into root.vehicle.d0(timestamp,s1) values(104,190)",
      "insert into root.vehicle.d0(timestamp,s1) values(105,199)",
      "insert into root.vehicle.d0(timestamp,s1) values(2,40000)",
      "insert into root.vehicle.d0(timestamp,s1) values(50,50000)",
      "insert into root.vehicle.d0(timestamp,s1) values(1000,55555)",

      "insert into root.vehicle.d0(timestamp,s2) values(1000,55555)",
      "insert into root.vehicle.d0(timestamp,s2) values(2,2.22)",
      "insert into root.vehicle.d0(timestamp,s2) values(3,3.33)",
      "insert into root.vehicle.d0(timestamp,s2) values(4,4.44)",
      "insert into root.vehicle.d0(timestamp,s2) values(102,10.00)",
      "insert into root.vehicle.d0(timestamp,s2) values(105,11.11)",
      "insert into root.vehicle.d0(timestamp,s2) values(1000,1000.11)",

      "insert into root.vehicle.d0(timestamp,s3) values(60,'aaaaa')",
      "insert into root.vehicle.d0(timestamp,s3) values(70,'bbbbb')",
      "insert into root.vehicle.d0(timestamp,s3) values(80,'ccccc')",
      "insert into root.vehicle.d0(timestamp,s3) values(101,'ddddd')",
      "insert into root.vehicle.d0(timestamp,s3) values(102,'fffff')",

      "insert into root.vehicle.d1(timestamp,s0) values(1,999)",
      "insert into root.vehicle.d1(timestamp,s0) values(1000,888)",

      "insert into root.vehicle.d0(timestamp,s1) values(2000-01-01T08:00:00+08:00, 100)",
      "insert into root.vehicle.d0(timestamp,s3) values(2000-01-01T08:00:00+08:00, 'good')",

      "insert into root.vehicle.d0(timestamp,s4) values(100, false)",
      "insert into root.vehicle.d0(timestamp,s4) values(100, true)"
  };

  @Before
  public void setUp() throws Exception {
    EnvironmentUtils.closeStatMonitor();
    EnvironmentUtils.envSetUp();

    //Thread.sleep(5000);
    insertSQL();
  }

  @After
  public void tearDown() throws Exception {
    EnvironmentUtils.cleanEnv();
  }

  @Test
  public void countOnlyTimeFilterTest() throws ClassNotFoundException, SQLException {
    String[] retArray = new String[]{
        "0,3,7,4,5,1"
    };

    Class.forName(Config.JDBC_DRIVER_NAME);
    try (Connection connection = DriverManager.
        getConnection("jdbc:iotdb://127.0.0.1:6667/", "root", "root");
        Statement statement = connection.createStatement()) {
      boolean hasResultSet = statement.execute(
          "SELECT count(s0),count(s1),count(s2),count(s3),count(s4) " +
              "FROM root.vehicle.d0 WHERE time >= 3 AND time <= 106");

      Assert.assertTrue(hasResultSet);
      try (ResultSet resultSet = statement.getResultSet()) {
        int cnt = 0;
        while (resultSet.next()) {
          String ans = resultSet.getString(TIMESTAMP_STR) + "," + resultSet.getString(count(d0s0))
              + "," + resultSet.getString(count(d0s1)) + "," + resultSet.getString(count(d0s2))
              + "," + resultSet.getString(count(d0s3)) + "," + resultSet.getString(count(d0s4));
          Assert.assertEquals(retArray[cnt], ans);
          cnt++;
        }
        Assert.assertEquals(1, cnt);
      }
    } catch (Exception e) {
      e.printStackTrace();
      fail(e.getMessage());
    }
  }

  @Test
  public void functionsNoFilterTest() throws ClassNotFoundException, SQLException {
    String[] retArray = new String[]{
        "0,4,0,6,1",
        "0,22222,null",
        "0,90,null,aaaaa",
        "0,22222,null,good",
        "0,22610.0,0.0"
    };

    Class.forName(Config.JDBC_DRIVER_NAME);
    try (Connection connection = DriverManager.
        getConnection("jdbc:iotdb://127.0.0.1:6667/", "root", "root");
        Statement statement = connection.createStatement()) {

      //select count(d0.s0),count(d1.s1),count(d0.s3),count(d0.s4) from root.vehicle
      boolean hasResultSet = statement.execute(
          "SELECT count(d0.s0),count(d1.s1),count(d0.s3),count(d0.s4) FROM root.vehicle");

      Assert.assertTrue(hasResultSet);
      int cnt;
      try (ResultSet resultSet = statement.getResultSet()) {
        cnt = 0;
        while (resultSet.next()) {
          String ans = resultSet.getString(TIMESTAMP_STR) + "," + resultSet.getString(count(d0s0))
              + "," + resultSet.getString(count(d1s1)) + "," + resultSet.getString(count(d0s3))
              + "," + resultSet.getString(count(d0s4));
          Assert.assertEquals(retArray[cnt], ans);
          cnt++;
        }
        Assert.assertEquals(1, cnt);
      }

      //select max_value(d0.s0),max_value(d1.s1),max_value(d0.s3) from root.vehicle

      try {
        statement.execute(
            "SELECT max_value(d0.s0),max_value(d1.s1),max_value(d0.s3) FROM root.vehicle");
        fail();
      } catch (IoTDBSQLException e) {
<<<<<<< HEAD
        Assert.assertEquals("Binary statistics does not support: max", e.getMessage());
=======
        Assert.assertEquals("500: Binary statistics does not support: max", e.getMessage());
>>>>>>> c00b63f3
      }

      hasResultSet = statement.execute(
          "SELECT max_value(d0.s0),max_value(d1.s1) FROM root.vehicle");
      Assert.assertTrue(hasResultSet);
      try (ResultSet resultSet = statement.getResultSet()) {
        while (resultSet.next()) {
          String ans =
              resultSet.getString(TIMESTAMP_STR) + "," + resultSet.getString(max_value(d0s0))
                  + "," + resultSet.getString(max_value(d1s1));
          Assert.assertEquals(retArray[cnt], ans);
          cnt++;
        }
        Assert.assertEquals(2, cnt);
      }

      //select first_value(d0.s0),first_value(d1.s1),first_value(d0.s3) from root.vehicle
      hasResultSet = statement.execute(
          "SELECT first_value(d0.s0),first_value(d1.s1),first_value(d0.s3) FROM root.vehicle");
      Assert.assertTrue(hasResultSet);
      try (ResultSet resultSet = statement.getResultSet()) {
        while (resultSet.next()) {
          String ans =
              resultSet.getString(TIMESTAMP_STR) + "," + resultSet.getString(first_value(d0s0))
                  + "," + resultSet.getString(first_value(d1s1)) + "," + resultSet
                  .getString(first_value(d0s3));
          Assert.assertEquals(retArray[cnt], ans);
          cnt++;
        }
        Assert.assertEquals(3, cnt);
      }

      //select last_value(d0.s0),last_value(d1.s1),last_value(d0.s3) from root.vehicle
      hasResultSet = statement.execute(
          "SELECT last_value(d0.s0),last_value(d1.s1),last_value(d0.s3) FROM root.vehicle");
      Assert.assertTrue(hasResultSet);
      try (ResultSet resultSet = statement.getResultSet()) {
        while (resultSet.next()) {
          String ans =
              resultSet.getString(TIMESTAMP_STR) + "," + resultSet.getString(last_value(d0s0))
                  + "," + resultSet.getString(last_value(d1s1)) + "," + resultSet
                  .getString(last_value(d0s3));
          Assert.assertEquals(retArray[cnt], ans);
          cnt++;
        }
        Assert.assertEquals(4, cnt);
      }

      //select sum(d0.s0),sum(d1.s1),sum(d0.s3) from root.vehicle
      hasResultSet = statement.execute("SELECT sum(d0.s0),sum(d1.s1) FROM root.vehicle");
      Assert.assertTrue(hasResultSet);
      try (ResultSet resultSet = statement.getResultSet()) {
        while (resultSet.next()) {
          String ans = resultSet.getString(TIMESTAMP_STR) + "," + resultSet.getString(sum(d0s0))
              + "," + resultSet.getString(sum(d1s1));
          Assert.assertEquals(retArray[cnt], ans);
          cnt++;
        }
        Assert.assertEquals(5, cnt);
      }

    } catch (Exception e) {
      e.printStackTrace();
      fail(e.getMessage());
    }
  }

  @Test
  public void lastAggreWithSingleFilterTest() throws ClassNotFoundException, SQLException {
    String[] retArray = new String[]{
        "0,22222,55555"
    };
    Class.forName(Config.JDBC_DRIVER_NAME);
    try (Connection connection = DriverManager.
        getConnection("jdbc:iotdb://127.0.0.1:6667/", "root", "root");
        Statement statement = connection.createStatement()) {

      boolean hasResultSet = statement.execute(
          "SELECT last_value(s0),last_value(s1) FROM root.vehicle.d0 WHERE s2 >= 3.33");
      Assert.assertTrue(hasResultSet);
      try (ResultSet resultSet = statement.getResultSet()) {
        int cnt = 0;
        while (resultSet.next()) {
          String ans =
              resultSet.getString(TIMESTAMP_STR) + "," + resultSet.getString(last_value(d0s0)) + ","
                  + resultSet.getString(last_value(d0s1));
          //System.out.println("!!!!!============ " + ans);
          Assert.assertEquals(retArray[cnt], ans);
          cnt++;
        }
        Assert.assertEquals(1, cnt);
      }
    } catch (Exception e) {
      e.printStackTrace();
      fail(e.getMessage());
    }
  }

  @Test
  public void firstAggreWithSingleFilterTest() throws ClassNotFoundException, SQLException {
    String[] retArray = new String[]{
        "0,99,180"
    };
    Class.forName(Config.JDBC_DRIVER_NAME);
    try (Connection connection = DriverManager.
        getConnection("jdbc:iotdb://127.0.0.1:6667/", "root", "root");
        Statement statement = connection.createStatement();) {

      boolean hasResultSet = statement.execute(
          "SELECT first_value(s0),first_value(s1) FROM root.vehicle.d0 WHERE s2 >= 3.33");
      Assert.assertTrue(hasResultSet);
      try (ResultSet resultSet = statement.getResultSet()) {
        int cnt = 0;
        while (resultSet.next()) {
          String ans =
              resultSet.getString(TIMESTAMP_STR) + "," + resultSet.getString(first_value(d0s0))
                  + ","
                  + resultSet.getString(first_value(d0s1));
          //System.out.println("!!!!!============ " + ans);
          Assert.assertEquals(retArray[cnt], ans);
          cnt++;
        }
        Assert.assertEquals(1, cnt);
      }
    } catch (Exception e) {
      e.printStackTrace();
      fail(e.getMessage());
    }
  }

  @Test
  public void sumAggreWithSingleFilterTest() throws ClassNotFoundException, SQLException {
    String[] retArray = new String[]{
        "0,22321.0,55934.0,1029"
    };
    Class.forName(Config.JDBC_DRIVER_NAME);
    try (Connection connection = DriverManager.
        getConnection("jdbc:iotdb://127.0.0.1:6667/", "root", "root");
        Statement statement = connection.createStatement()) {
      boolean hasResultSet = statement.execute(
          "SELECT sum(s0),sum(s1),sum(s2) FROM root.vehicle.d0 WHERE s2 >= 3.33");
      Assert.assertTrue(hasResultSet);
      try (ResultSet resultSet = statement.getResultSet()) {
        int cnt = 0;
        while (resultSet.next()) {
          String ans = resultSet.getString(TIMESTAMP_STR) + "," + resultSet.getString(sum(d0s0))
              + "," + resultSet.getString(sum(d0s1)) + "," + Math
              .round(resultSet.getDouble(sum(d0s2)));
          //System.out.println("!!!!!============ " + ans);
          Assert.assertEquals(retArray[cnt], ans);
          cnt++;
        }
        Assert.assertEquals(1, cnt);
      }
    } catch (Exception e) {
      e.printStackTrace();
      fail(e.getMessage());
    }
  }

  @Test
  public void avgAggreWithSingleFilterTest() throws ClassNotFoundException, SQLException {
    String[] retArray = new String[]{
        "0,11160.5,18645,206"
    };
    Class.forName(Config.JDBC_DRIVER_NAME);
    try (Connection connection = DriverManager.
        getConnection("jdbc:iotdb://127.0.0.1:6667/", "root", "root");
        Statement statement = connection.createStatement()) {
      boolean hasResultSet = statement.execute(
          "SELECT avg(s0),avg(s1),avg(s2) FROM root.vehicle.d0 WHERE s2 >= 3.33");
      Assert.assertTrue(hasResultSet);
      try (ResultSet resultSet = statement.getResultSet()) {
        int cnt = 0;
        while (resultSet.next()) {
          String ans = resultSet.getString(TIMESTAMP_STR) + "," + resultSet.getString(avg(d0s0))
              + "," + Math.round(resultSet.getDouble(avg(d0s1))) + ","
              + Math.round(resultSet.getDouble(avg(d0s2)));
          //System.out.println("!!!!!============ " + ans);
          Assert.assertEquals(retArray[cnt], ans);
          cnt++;
        }
        Assert.assertEquals(1, cnt);
      }
    } catch (Exception e) {
      e.printStackTrace();
      fail(e.getMessage());
    }
  }

  @Test
  public void countAggreWithSingleFilterTest() throws ClassNotFoundException, SQLException {
    String[] retArray = new String[]{
        "0,2,3,5,1,0"
    };

    Class.forName(Config.JDBC_DRIVER_NAME);
    try (Connection connection = DriverManager.
        getConnection("jdbc:iotdb://127.0.0.1:6667/", "root", "root");
        Statement statement = connection.createStatement()) {
      boolean hasResultSet = statement.execute("SELECT count(s0),count(s1),count(s2),count(s3),"
          + "count(s4) FROM root.vehicle.d0 WHERE s2 >= 3.33");
      // System.out.println(hasResultSet + "...");
      Assert.assertTrue(hasResultSet);
      try (ResultSet resultSet = statement.getResultSet()) {
        int cnt = 0;
        while (resultSet.next()) {
          String ans = resultSet.getString(TIMESTAMP_STR) + "," + resultSet.getString(count(d0s0))
              + "," + resultSet.getString(count(d0s1)) + "," + resultSet.getString(count(d0s2))
              + "," + resultSet.getString(count(d0s3)) + "," + resultSet.getString(count(d0s4));
          // System.out.println("============ " + ans);
          Assert.assertEquals(retArray[cnt], ans);
          cnt++;
        }
        Assert.assertEquals(1, cnt);
      }
    } catch (Exception e) {
      e.printStackTrace();
      fail(e.getMessage());
    }
  }

  @Test
  public void minTimeAggreWithSingleFilterTest() throws ClassNotFoundException, SQLException {
    String[] retArray = new String[]{
        "0,104,1,2,101,100"
    };

    Class.forName(Config.JDBC_DRIVER_NAME);
    try (Connection connection = DriverManager.
        getConnection("jdbc:iotdb://127.0.0.1:6667/", "root", "root");
        Statement statement = connection.createStatement()) {
      boolean hasResultSet = statement.execute("SELECT min_time(s0),min_time(s1),min_time(s2)"
          + ",min_time(s3),min_time(s4) FROM root.vehicle.d0 " +
          "WHERE s1 < 50000 AND s1 != 100");

      Assert.assertTrue(hasResultSet);
      try (ResultSet resultSet = statement.getResultSet()) {
        int cnt = 0;
        while (resultSet.next()) {
          String ans =
              resultSet.getString(TIMESTAMP_STR) + "," + resultSet.getString(min_time(d0s0))
                  + "," + resultSet.getString(min_time(d0s1)) + "," + resultSet
                  .getString(min_time(d0s2))
                  + "," + resultSet.getString(min_time(d0s3)) + "," + resultSet
                  .getString(min_time(d0s4));
          // System.out.println("============ " + ans);
          Assert.assertEquals(ans, retArray[cnt]);
          cnt++;
          Assert.assertEquals(1, cnt);
        }
      }
    } catch (Exception e) {
      e.printStackTrace();
      fail(e.getMessage());
    }
  }

  @Test
  public void maxTimeAggreWithSingleFilterTest() throws ClassNotFoundException, SQLException {
    String[] retArray = new String[]{
        "0,105,105,105,102,100"
    };

    Class.forName(Config.JDBC_DRIVER_NAME);
    try (Connection connection = DriverManager.
        getConnection("jdbc:iotdb://127.0.0.1:6667/", "root", "root");
        Statement statement = connection.createStatement()) {
      boolean hasResultSet = statement.execute("SELECT max_time(s0),max_time(s1),max_time(s2)"
          + ",max_time(s3),max_time(s4) FROM root.vehicle.d0 " +
          "WHERE s1 < 50000 AND s1 != 100");

      Assert.assertTrue(hasResultSet);
      try (ResultSet resultSet = statement.getResultSet()) {
        int cnt = 0;
        while (resultSet.next()) {
          String ans =
              resultSet.getString(TIMESTAMP_STR) + "," + resultSet.getString(max_time(d0s0))
                  + "," + resultSet.getString(max_time(d0s1)) + "," + resultSet
                  .getString(max_time(d0s2))
                  + "," + resultSet.getString(max_time(d0s3)) + "," + resultSet
                  .getString(max_time(d0s4));
          // System.out.println("============ " + ans);
          Assert.assertEquals(ans, retArray[cnt]);
          cnt++;
        }
        Assert.assertEquals(1, cnt);
      }
    } catch (Exception e) {
      e.printStackTrace();
      fail(e.getMessage());
    }
  }

  @Test
  public void minValueAggreWithSingleFilterTest() throws ClassNotFoundException, SQLException {
    String[] retArray = new String[]{
        "0,90,180,2.22,ddddd,true"
    };

    Class.forName(Config.JDBC_DRIVER_NAME);
    try (Connection connection = DriverManager.
        getConnection("jdbc:iotdb://127.0.0.1:6667/", "root", "root");
        Statement statement = connection.createStatement()) {
      boolean hasResultSet = statement.execute("SELECT min_value(s0),min_value(s1),min_value(s2)"
          + ",min_value(s3),min_value(s4) FROM root.vehicle.d0 " +
          "WHERE s1 < 50000 AND s1 != 100");
      Assert.assertTrue(hasResultSet);

      try (ResultSet resultSet = statement.getResultSet()) {
        int cnt = 0;
        while (resultSet.next()) {
          String ans =
              resultSet.getString(TIMESTAMP_STR) + "," + resultSet.getString(min_value(d0s0))
                  + "," + resultSet.getString(min_value(d0s1)) +
                  "," + resultSet.getString(min_value(d0s2))
                  + "," + resultSet.getString(min_value(d0s3)) + ","
                  + resultSet.getString(min_value(d0s4));
          // System.out.println("============ " + ans);
          Assert.assertEquals(ans, retArray[cnt]);
          cnt++;
        }
        Assert.assertEquals(1, cnt);
      }

    } catch (Exception e) {
      e.printStackTrace();
      fail(e.getMessage());
    }
  }

  @Test
  public void maxValueAggreWithSingleFilterTest() throws ClassNotFoundException, SQLException {
    String[] retArray = new String[]{
        "0,99,50000,11.11,fffff,true"
    };

    Class.forName(Config.JDBC_DRIVER_NAME);
    try (Connection connection = DriverManager.
        getConnection("jdbc:iotdb://127.0.0.1:6667/", "root", "root");
        Statement statement = connection.createStatement()) {
      boolean hasResultSet = statement.execute("SELECT max_value(s0),max_value(s1),max_value(s2),"
          + "max_value(s3),max_value(s4) FROM root.vehicle.d0 " +
          "WHERE s1 < 50000 AND s1 != 100");

      Assert.assertTrue(hasResultSet);
      try (ResultSet resultSet = statement.getResultSet()) {
        int cnt = 0;
        while (resultSet.next()) {
          String ans =
              resultSet.getString(TIMESTAMP_STR) + "," + resultSet.getString(max_value(d0s0))
                  + "," + resultSet.getString(max_value(d0s1)) + "," + resultSet
                  .getString(max_value(d0s2))
                  + "," + resultSet.getString(max_value(d0s3)) + "," + resultSet
                  .getString(max_value(d0s4));
          //System.out.println("============ " + ans);
          //Assert.assertEquals(ans, retArray[cnt]);
          cnt++;
        }
        Assert.assertEquals(1, cnt);
      }
    } catch (Exception e) {
      e.printStackTrace();
      fail(e.getMessage());
    }
  }

  @Test
  public void countAggreWithMultiMultiFilterTest() throws ClassNotFoundException, SQLException {
    String[] retArray = new String[]{
        "0,2",
    };

    Class.forName(Config.JDBC_DRIVER_NAME);
    try (Connection connection = DriverManager.
        getConnection("jdbc:iotdb://127.0.0.1:6667/", "root", "root");
        Statement statement = connection.createStatement()) {
      boolean hasResultSet = statement.execute(
          "SELECT count(s0) FROM root.vehicle.d0 WHERE s2 >= 3.33");
      // System.out.println(hasResultSet + "...");
      Assert.assertTrue(hasResultSet);
      try (ResultSet resultSet = statement.getResultSet()) {
        int cnt = 0;
        while (resultSet.next()) {
          String ans = resultSet.getString(TIMESTAMP_STR) + "," + resultSet.getString(count(d0s0));
          //System.out.println("============ " + ans);
          Assert.assertEquals(ans, retArray[cnt]);
          cnt++;
        }
        Assert.assertEquals(1, cnt);
      }
    } catch (Exception e) {
      e.printStackTrace();
      fail(e.getMessage());
    }
  }

  @Test
  public void selectAllSQLTest() throws ClassNotFoundException, SQLException {
    //d0s0,d0s1,d0s2,d0s3,d1s0
    String[] retArray = new String[]{
        "1,null,1101,null,null,999",
        "2,null,40000,2.22,null,null",
        "3,null,null,3.33,null,null",
        "4,null,null,4.44,null,null",
        "50,null,50000,null,null,null",
        "60,null,null,null,aaaaa,null",
        "70,null,null,null,bbbbb,null",
        "80,null,null,null,ccccc,null",
        "100,null,199,null,null,null",
        "101,null,199,null,ddddd,null",
        "102,null,180,10.0,fffff,null",
        "103,null,199,null,null,null",
        "104,90,190,null,null,null",
        "105,99,199,11.11,null,null",
        "106,199,null,null,null,null",
        "1000,22222,55555,1000.11,null,888",
        "946684800000,null,100,null,good,null"
    };

    Class.forName(Config.JDBC_DRIVER_NAME);
    try (Connection connection = DriverManager.
        getConnection("jdbc:iotdb://127.0.0.1:6667/", "root", "root");
        Statement statement = connection.createStatement()) {
      boolean hasResultSet = statement.execute("SELECT * FROM root");
      // System.out.println(hasResultSet + "...");
      if (hasResultSet) {
        try (ResultSet resultSet = statement.getResultSet()) {
          int cnt = 0;
          while (resultSet.next()) {
            String ans = resultSet.getString(TIMESTAMP_STR) + "," + resultSet.getString(d0s0) + ","
                + resultSet.getString(d0s1) + "," + resultSet.getString(d0s2) + "," +
                resultSet.getString(d0s3) + "," + resultSet.getString(d1s0);
            // System.out.println(ans);
            Assert.assertEquals(ans, retArray[cnt]);
            cnt++;
          }
          Assert.assertEquals(17, cnt);
        }
      }

      retArray = new String[]{
          "100,true"
      };
      hasResultSet = statement.execute("SELECT s4 FROM root.vehicle.d0");
      if (hasResultSet) {
        try (ResultSet resultSet = statement.getResultSet()) {
          int cnt = 0;
          while (resultSet.next()) {
            String ans = resultSet.getString(TIMESTAMP_STR) + "," + resultSet.getString(d0s4);
            Assert.assertEquals(ans, retArray[cnt]);
            cnt++;
          }
          Assert.assertEquals(1, cnt);
        }
      }
    } catch (Exception e) {
      e.printStackTrace();
      fail(e.getMessage());
    }
  }

  public static void insertSQL() throws ClassNotFoundException {
    Class.forName(Config.JDBC_DRIVER_NAME);
    try (Connection connection = DriverManager.getConnection
        (Config.IOTDB_URL_PREFIX + "127.0.0.1:6667/", "root", "root");
        Statement statement = connection.createStatement();) {

      for (String sql : sqls) {
        statement.execute(sql);
      }
    } catch (Exception e) {
      e.printStackTrace();
      fail(e.getMessage());
    }
  }

}<|MERGE_RESOLUTION|>--- conflicted
+++ resolved
@@ -205,11 +205,7 @@
             "SELECT max_value(d0.s0),max_value(d1.s1),max_value(d0.s3) FROM root.vehicle");
         fail();
       } catch (IoTDBSQLException e) {
-<<<<<<< HEAD
-        Assert.assertEquals("Binary statistics does not support: max", e.getMessage());
-=======
         Assert.assertEquals("500: Binary statistics does not support: max", e.getMessage());
->>>>>>> c00b63f3
       }
 
       hasResultSet = statement.execute(
